--- conflicted
+++ resolved
@@ -167,27 +167,20 @@
 
         # URI
         self.uri = bits[1]
-<<<<<<< HEAD
-        scheme, netloc, path, parameters, query, fragment = urlparse.urlparse(bits[1])
-        self.scheme = scheme or ''
-        self.host = netloc or ''
-
+        parts = urlparse.urlsplit(bits[1])
+        self.scheme = parts[0] or ''
+        self.host = parts[1] or ''
+        
         host_parts = self.host.rsplit(":", 1)
-
         if len(host_parts) == 1:
-=======
-        parts = urlparse.urlsplit(bits[1])
-        self.scheme = parts.scheme or ''
-        self.host = parts.netloc or None
-        if parts.port is None:
->>>>>>> f2a44431
             self.port = 80
         else:
             self.host = host_parts[0]
             self.port = host_parts[1]
-        self.path = path or ""
-        self.query = query or ""
-        self.fragment = fragment or ""
+            
+        self.path = parts[2] or ""
+        self.query = parts[3] or ""
+        self.fragment = parts[4] or ""
 
         # Version
         match = self.versre.match(bits[2])
