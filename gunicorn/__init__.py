--- conflicted
+++ resolved
@@ -3,12 +3,6 @@
 # This file is part of gunicorn released under the MIT license. 
 # See the NOTICE for more information.
 
-<<<<<<< HEAD
-
-version_info = (0, 10, "0-py24")
+version_info = (0, 13, "1-py24")
 __version__ = ".".join(map(str, version_info))
-=======
-version_info = (0, 13, 1)
-__version__ = ".".join(map(str, version_info))
-SERVER_SOFTWARE = "gunicorn/%s" % __version__
->>>>>>> f2a44431
+SERVER_SOFTWARE = "gunicorn/%s" % __version__