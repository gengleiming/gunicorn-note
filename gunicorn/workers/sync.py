# -*- coding: utf-8 -
#
# This file is part of gunicorn released under the MIT license. 
# See the NOTICE for more information.
#

from datetime import datetime
import errno
import os
import select
import socket

import gunicorn.http as http
import gunicorn.http.wsgi as wsgi
import gunicorn.util as util
import gunicorn.workers.base as base

class SyncWorker(base.Worker):
    
    def run(self):
        # self.socket appears to lose its blocking status after
        # we fork in the arbiter. Reset it here.
        self.socket.setblocking(0)

        while self.alive:
            self.notify()
            
            # Accept a connection. If we get an error telling us
            # that no connection is waiting we fall down to the
            # select which is where we'll wait for a bit for new
            # workers to come give us some love.
            try:
                client, addr = self.socket.accept()
                client.setblocking(1)
                util.close_on_exec(client)
                self.handle(client, addr)

                # Keep processing clients until no one is waiting. This
                # prevents the need to select() for every client that we
                # process.
                continue

            except socket.error, e:
                if e[0] not in (errno.EAGAIN, errno.ECONNABORTED):
                    raise

            # If our parent changed then we shut down.
            if self.ppid != os.getppid():
                self.log.info("Parent changed, shutting down: %s", self)
                return
            
            try:
                self.notify()
                ret = select.select([self.socket], [], self.PIPE, self.timeout)
                if ret[0]:
                    continue
            except select.error, e:
                if e[0] == errno.EINTR:
                    continue
                if e[0] == errno.EBADF:
                    if self.nr < 0:
                        continue
                    else:
                        return
                raise
    
    def handle(self, client, addr):
        try:
            try:
                parser = http.RequestParser(client)
                req = parser.next()
                self.handle_request(req, client, addr)
            except StopIteration:
                self.log.debug("Ignored premature client disconnection.")
            except socket.error, e:
                if e[0] != errno.EPIPE:
                    self.log.exception("Error processing request.")
                else:
                    self.log.debug("Ignoring EPIPE")
            except Exception, e:
                self.handle_error(client, e)
        finally:
            util.close(client)

    def handle_request(self, req, client, addr):
        environ = {}
        try:
            try:
<<<<<<< HEAD
                self.cfg.pre_request(self, req)
                request_start = datetime.now()
                resp, environ = wsgi.create(req, client, addr,
                        self.address, self.cfg)
                # Force the connection closed until someone shows
                # a buffering proxy that supports Keep-Alive to
                # the backend.
                resp.force_close()
                self.nr += 1
                if self.nr >= self.max_requests:
                    self.log.info("Autorestarting worker after current request.")
                    self.alive = False
                respiter = self.wsgi(environ, resp.start_response)
                try:
                    if isinstance(respiter, environ['wsgi.file_wrapper']):
                        resp.write_file(respiter)
                    else:
                        for item in respiter:
                            resp.write(item)
                    resp.close()
                    request_time = request_start - datetime.now()
                    self.log.access(resp, environ, request_time)
                finally:
                    if hasattr(respiter, "close"):
                        respiter.close()
            except socket.error:
                raise
            except Exception, e:
                # Only send back traceback in HTTP in debug mode.
                self.handle_error(client, e) 
                return
=======
                if isinstance(respiter, environ['wsgi.file_wrapper']):
                    resp.write_file(respiter)
                else:
                    for item in respiter:
                        resp.write(item)
                resp.close()
                request_time = datetime.now() - request_start
                self.log.access(resp, environ, request_time)
            finally:
                if hasattr(respiter, "close"):
                    respiter.close()
        except socket.error:
            raise
        except Exception, e:
            # Only send back traceback in HTTP in debug mode.
            self.handle_error(client, e) 
            return
>>>>>>> 5dc53947
        finally:
            try:
                self.cfg.post_request(self, req, environ)
            except:
                pass
<|MERGE_RESOLUTION|>--- conflicted
+++ resolved
@@ -86,7 +86,6 @@
         environ = {}
         try:
             try:
-<<<<<<< HEAD
                 self.cfg.pre_request(self, req)
                 request_start = datetime.now()
                 resp, environ = wsgi.create(req, client, addr,
@@ -107,7 +106,7 @@
                         for item in respiter:
                             resp.write(item)
                     resp.close()
-                    request_time = request_start - datetime.now()
+                    request_time = datetime.now() - request_start
                     self.log.access(resp, environ, request_time)
                 finally:
                     if hasattr(respiter, "close"):
@@ -118,25 +117,7 @@
                 # Only send back traceback in HTTP in debug mode.
                 self.handle_error(client, e) 
                 return
-=======
-                if isinstance(respiter, environ['wsgi.file_wrapper']):
-                    resp.write_file(respiter)
-                else:
-                    for item in respiter:
-                        resp.write(item)
-                resp.close()
-                request_time = datetime.now() - request_start
-                self.log.access(resp, environ, request_time)
-            finally:
-                if hasattr(respiter, "close"):
-                    respiter.close()
-        except socket.error:
-            raise
-        except Exception, e:
-            # Only send back traceback in HTTP in debug mode.
-            self.handle_error(client, e) 
-            return
->>>>>>> 5dc53947
+
         finally:
             try:
                 self.cfg.post_request(self, req, environ)
