--- conflicted
+++ resolved
@@ -56,11 +56,7 @@
 the full url to something like <tt class="docutils literal">pip</tt>. This hasn't been tested
 wtih <tt class="docutils literal">easy_install</tt> just yet:</p>
 <pre class="last literal-block">
-<<<<<<< HEAD
-$ pip install git+http://github.com/tilgovi/gunicorn.git
-=======
 $ pip install -f http://github.com/tilgovi/gunicorn/tarball/py24 gunicorn
->>>>>>> f2a44431
 </pre>
 </div>
 </div>
