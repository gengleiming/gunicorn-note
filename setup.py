# -*- coding: utf-8 -
#
# This file is part of gunicorn released under the MIT license. 
# See the NOTICE for more information.


import os
from setuptools import setup, find_packages
import sys

from gunicorn import __version__

setup(
    name = 'gunicorn',
    version = __version__,

    description = 'WSGI HTTP Server for UNIX',
    long_description = file(
        os.path.join(
            os.path.dirname(__file__),
            'README.rst'
        )
    ).read(),
    author = 'Benoit Chesneau',
    author_email = 'benoitc@e-engura.com',
    license = 'MIT',
    url = 'http://gunicorn.org',

    classifiers = [
        'Development Status :: 4 - Beta',
        'Environment :: Other Environment',
        'Intended Audience :: Developers',
        'License :: OSI Approved :: MIT License',
        'Operating System :: MacOS :: MacOS X',
        'Operating System :: POSIX',
        'Programming Language :: Python',
        'Topic :: Internet',
        'Topic :: Utilities',
        'Topic :: Software Development :: Libraries :: Python Modules',
        'Topic :: Internet :: WWW/HTTP',
        'Topic :: Internet :: WWW/HTTP :: WSGI',
        'Topic :: Internet :: WWW/HTTP :: WSGI :: Server',
        'Topic :: Internet :: WWW/HTTP :: Dynamic Content',
    ],
    zip_safe = False,
    packages = find_packages(exclude=['examples', 'tests']),
    include_package_data = True,
    
<<<<<<< HEAD
    install_requires=['setuptools','ctypes'],

=======
>>>>>>> f2a44431
    entry_points="""
    
    [console_scripts]
    gunicorn=gunicorn.app.wsgiapp:run
    gunicorn_django=gunicorn.app.djangoapp:run
    gunicorn_paster=gunicorn.app.pasterapp:run

    [gunicorn.workers]
    sync=gunicorn.workers.sync:SyncWorker
    eventlet=gunicorn.workers.geventlet:EventletWorker
    gevent=gunicorn.workers.ggevent:GeventWorker
    gevent_wsgi=gunicorn.workers.ggevent_wsgi:GeventWSGIWorker
    gevent_pywsgi=gunicorn.workers.ggevent:GeventPyWSGIWorker
    tornado=gunicorn.workers.gtornado:TornadoWorker

    [gunicorn.loggers]
    simple=gunicorn.glogging:Logger

    [paste.server_runner]
    main=gunicorn.app.pasterapp:paste_server
    """,
    test_suite = 'nose.collector',
)<|MERGE_RESOLUTION|>--- conflicted
+++ resolved
@@ -46,11 +46,8 @@
     packages = find_packages(exclude=['examples', 'tests']),
     include_package_data = True,
     
-<<<<<<< HEAD
     install_requires=['setuptools','ctypes'],
 
-=======
->>>>>>> f2a44431
     entry_points="""
     
     [console_scripts]
